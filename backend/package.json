--- conflicted
+++ resolved
@@ -1,23 +1,6 @@
 {
   "name": "hackmit-backend",
   "version": "1.0.0",
-<<<<<<< HEAD
-  "description": "Backend for HackMIT project",
-  "main": "index.js",
-  "scripts": {
-    "dev": "ts-node src/index.ts",
-    "build": "tsc",
-    "start": "node dist/index.js"
-  },
-  "devDependencies": {
-    "@types/bun": "latest",
-    "@types/node": "^24.3.3",
-    "ts-node": "^10.0.0",
-    "typescript": "^5.9.2"
-  },
-  "dependencies": {},
-  "private": true
-=======
   "description": "Backend server for smart glasses music generation",
   "main": "dist/index.js",
   "scripts": {
@@ -38,5 +21,4 @@
     "typescript": "^5.2.2",
     "tsx": "^3.12.7"
   }
->>>>>>> be6685da
 }