{
<<<<<<< HEAD
  "name": "hackmit-backend",
  "version": "1.0.0",
  "description": "Backend server for smart glasses music generation",
  "main": "dist/index.js",
  "scripts": {
    "dev": "tsx watch src/index.ts",
    "build": "tsc",
    "start": "node dist/index.js"
  },
  "dependencies": {
    "@anthropic-ai/sdk": "^0.20.0",
    "axios": "^1.12.1",
    "bull": "^4.16.5",
    "cors": "^2.8.5",
    "dotenv": "^17.2.2",
    "express": "^4.18.2",
    "multer": "^2.0.2",
    "redis": "^5.8.2",
    "sharp": "^0.34.3",
    "socket.io": "^4.8.1"
  },
  "devDependencies": {
    "@types/cors": "^2.8.13",
    "@types/express": "^4.17.17",
    "@types/multer": "^2.0.0",
    "@types/node": "^20.5.0",
    "@types/sharp": "^0.32.0",
    "@types/socket.io": "^3.0.2",
    "tsx": "^3.12.7",
    "typescript": "^5.2.2"
=======
  "name": "backend",
  "version": "1.0.0",
  "private": true,
  "type": "module",
  "scripts": {
    "dev": "bun --hot src/index.ts",
    "build": "echo 'Build not needed with Bun (runs TS directly)'",
    "clean": "rm -rf dist"
  },
  "dependencies": {
    "express": "^4.19.2",
    "cors": "^2.8.5"
  },
  "devDependencies": {
    "typescript": "^5.2.2",
    "@types/express": "^4.17.21",
    "@types/node": "^20.11.30"
>>>>>>> b73589c8
  }
}<|MERGE_RESOLUTION|>--- conflicted
+++ resolved
@@ -1,13 +1,15 @@
 {
-<<<<<<< HEAD
   "name": "hackmit-backend",
   "version": "1.0.0",
   "description": "Backend server for smart glasses music generation",
-  "main": "dist/index.js",
+  "private": true,
+  "type": "module",
+  "main": "src/index.ts",
   "scripts": {
-    "dev": "tsx watch src/index.ts",
+    "dev": "bun --hot src/index.ts",
     "build": "tsc",
-    "start": "node dist/index.js"
+    "start": "bun src/index.ts",
+    "clean": "rm -rf dist"
   },
   "dependencies": {
     "@anthropic-ai/sdk": "^0.20.0",
@@ -15,7 +17,7 @@
     "bull": "^4.16.5",
     "cors": "^2.8.5",
     "dotenv": "^17.2.2",
-    "express": "^4.18.2",
+    "express": "^4.19.2",
     "multer": "^2.0.2",
     "redis": "^5.8.2",
     "sharp": "^0.34.3",
@@ -23,31 +25,12 @@
   },
   "devDependencies": {
     "@types/cors": "^2.8.13",
-    "@types/express": "^4.17.17",
+    "@types/express": "^4.17.21",
     "@types/multer": "^2.0.0",
-    "@types/node": "^20.5.0",
+    "@types/node": "^20.11.30",
     "@types/sharp": "^0.32.0",
     "@types/socket.io": "^3.0.2",
     "tsx": "^3.12.7",
     "typescript": "^5.2.2"
-=======
-  "name": "backend",
-  "version": "1.0.0",
-  "private": true,
-  "type": "module",
-  "scripts": {
-    "dev": "bun --hot src/index.ts",
-    "build": "echo 'Build not needed with Bun (runs TS directly)'",
-    "clean": "rm -rf dist"
-  },
-  "dependencies": {
-    "express": "^4.19.2",
-    "cors": "^2.8.5"
-  },
-  "devDependencies": {
-    "typescript": "^5.2.2",
-    "@types/express": "^4.17.21",
-    "@types/node": "^20.11.30"
->>>>>>> b73589c8
   }
 }