--- conflicted
+++ resolved
@@ -1,40 +1,30 @@
 {
   "name": "smart-glasses",
-<<<<<<< HEAD
   "version": "1.0.0",
+  "private": true,
+  "type": "module",
   "main": "dist/index.js",
   "scripts": {
     "build": "tsc -p tsconfig.json",
     "start": "bun run dist/index.js",
-    "dev": "bun --watch src/index.ts"
+    "dev": "bun --watch src/index.ts",
+    "dev:frontend": "bunx vite",
+    "build:frontend": "bunx vite build",
+    "preview": "bunx vite preview"
   },
   "dependencies": {
     "@mentra/sdk": "latest",
-    "ejs": "^3.1.10"
-  },
-  "devDependencies": {
-    "typescript": "^5.0.0",
-    "@types/node": "^20.0.0",
-    "@types/bun": "latest"
-=======
-  "version": "0.1.0",
-  "private": true,
-  "type": "module",
-  "scripts": {
-    "dev": "bunx vite",
-    "build": "bunx vite build",
-    "preview": "bunx vite preview"
-  },
-  "dependencies": {
+    "ejs": "^3.1.10",
     "react": "^18.3.1",
     "react-dom": "^18.3.1"
   },
   "devDependencies": {
+    "typescript": "^5.6.2",
+    "@types/node": "^20.0.0",
+    "@types/bun": "latest",
     "@types/react": "^18.3.7",
     "@types/react-dom": "^18.3.0",
     "@vitejs/plugin-react": "^4.3.2",
-    "typescript": "^5.6.2",
     "vite": "^5.4.0"
->>>>>>> b73589c8
   }
 }